;; mu4e-mark.el -- part of mu4e, the mu mail user agent
;;
;; Copyright (C) 2011-2013 Dirk-Jan C. Binnema

;; Author: Dirk-Jan C. Binnema <djcb@djcbsoftware.nl>
;; Maintainer: Dirk-Jan C. Binnema <djcb@djcbsoftware.nl>

;; This file is not part of GNU Emacs.
;;
;; GNU Emacs is free software: you can redistribute it and/or modify
;; it under the terms of the GNU General Public License as published by
;; the Free Software Foundation, either version 3 of the License, or
;; (at your option) any later version.

;; GNU Emacs is distributed in the hope that it will be useful,
;; but WITHOUT ANY WARRANTY; without even the implied warranty of
;; MERCHANTABILITY or FITNESS FOR A PARTICULAR PURPOSE.  See the
;; GNU General Public License for more details.

;; You should have received a copy of the GNU General Public License
;; along with GNU Emacs.  If not, see <http://www.gnu.org/licenses/>.

;;; Commentary:

;; In this file are function related to marking messages; they assume we are
;; currently in the headers buffer.

;; Code:
(require 'mu4e-proc)
(require 'mu4e-utils)
(require 'mu4e-message)

(defcustom mu4e-headers-leave-behavior 'ask
  "What to do when user leaves the headers view.
That is when he e.g. quits, refreshes or does a new search.
Value is one of the following symbols:
- `ask'     ask user whether to ignore the marks
- `apply'   automatically apply the marks before doing anything else
- `ignore'  automatically ignore the marks without asking"
  :type '(choice (const ask    :tag "ask user whether to ignore marks")
		 (const apply  :tag "apply marks without asking")
		 (const ignore :tag "ignore marks without asking"))
  :group 'mu4e-headers)

(defvar mu4e-headers-show-target t
  "Whether to show targets (such as '-> delete', '-> /archive')
when marking message. Normally, this is useful information for the
user, however, when you often mark large numbers (thousands) of
message, showing the target makes this quite a bit slower (showing
the target uses an emacs feature called 'overlays', which aren't
particularly fast).")

;;; insert stuff;;;;;;;;;;;;;;;;;;;;;;;;;;;;;;;;;;;;;;;;;;;;;;;;;;;;;;;;;;;;;;;;
(defvar mu4e~mark-map nil
  "Map (hash) of docid->markinfo; when a message is marked, the
information is added here.
markinfo is a cons cell consisting of the following:
\(mark . target)
where
   MARK is the type of mark (move, trash, delete)
   TARGET (optional) is the target directory (for 'move')")

;; the mark-map is specific for the current header buffer
;; currently, there can't be more than one, but we never know what will
;; happen in the future

;; the fringe is the space on the left of headers, where we put marks below some
;; handy definitions; only `mu4e-mark-fringe-len' should be change (if ever),
;; the others follow from that.
(defconst mu4e~mark-fringe-len 2
  "Width of the fringe for marks on the left.")
(defconst mu4e~mark-fringe (make-string mu4e~mark-fringe-len ?\s)
  "The space on the left of message headers to put marks.")
(defconst mu4e~mark-fringe-format (format "%%-%ds" mu4e~mark-fringe-len)
  "Format string to set a mark and leave remaining space.")

(defun mu4e~mark-initialize ()
  "Initialize the marks subsystem."
  (set (make-local-variable 'mu4e~mark-map) (make-hash-table)))

(defun mu4e~mark-clear ()
  "Clear the marks subsystem."
  (clrhash mu4e~mark-map))


(defmacro mu4e~mark-in-context (&rest body)
  "Evaluate BODY in the context of the headers buffer in case this
is either a headers or view buffer, and "
  `(cond
     ((eq major-mode 'mu4e-headers-mode) ,@body)
     ((eq major-mode 'mu4e-view-mode)
       (if (buffer-live-p mu4e~view-headers-buffer)
	 (let* ((msg (mu4e-message-at-point))
		 (docid (mu4e-message-field msg :docid)))
	   (with-current-buffer mu4e~view-headers-buffer
	     (if (mu4e~headers-goto-docid docid)
	       ,@body
	       (mu4e-error "cannot find message in headers buffer."))))
	 (mu4e-error "no headers buffer connected to view")))
     (t (progn (mu4e-message "%S" major-mode) ,@body)))) 
     

(defun mu4e-mark-at-point (mark &optional target)
  "Mark (or unmark) message at point.
MARK specifies the mark-type. For `move'-marks and `trash'-marks
there is also the TARGET argument, which specifies to which
maildir the message is to be moved/trashed. The function works in
both headers buffers and message buffers.

The following marks are available, and the corresponding props:

   MARK       TARGET    description
   ----------------------------------------------------------
   `refile'    y	mark this message for archiving
   `something' n	mark this message for *something* (decided later)
   `delete'    n	remove the message
   `flag'      n	mark this message for flagging
   `move'      y	move the message to some folder
   `read'      n	mark the message as read
   `trash'     y	thrash the message to some folder
   `unflag'    n	mark this message for unflagging
   `unmark'    n	unmark this message
   `unread'    n	mark the message as unread"
  (interactive)
  (let* ((msg (mu4e-message-at-point))
	  (docid (mu4e-message-field msg :docid))
	  ;; get a cell with the mark char and the 'target' 'move' already has a
	  ;; target (the target folder) the other ones get a pseudo "target", as
	  ;; info for the user.
	  (markcell
	    (case mark
	      (refile    `("r" . ,target))
	      (something '("*" . ""))
	      (delete    '("D" . "delete"))
	      (flag      '("+" . "flag"))
	      (move      `("m" . ,target))
	      (read      '("!" . "read"))
	      (trash     `("d" . ,target))
	      (unflag    '("-" . "unflag"))
	      (unmark    '(" " . nil))
	      (unread    '("?" . "unread"))
	      (otherwise (mu4e-error "Invalid mark %S" mark))))
	  (markkar (car markcell))
	  (target (cdr markcell)))
    (unless docid (mu4e-warn "No message on this line"))
    (unless (eq major-mode 'mu4e-headers-mode) (mu4e-error "Not in headers-mode"))
    (save-excursion
      (when (mu4e~headers-mark docid markkar)
	;; update the hash -- remove everything current, and if add the new stuff,
	;; unless we're unmarking
	(remhash docid mu4e~mark-map)
	;; remove possible overlays
	(remove-overlays (line-beginning-position) (line-end-position))
	;; now, let's set a mark (unless we were unmarking)
	(unless (eql mark 'unmark)
	  (puthash docid (cons mark target) mu4e~mark-map)
	  ;; when we have a target (ie., when moving), show the target folder in
	  ;; an overlay
	  (when (and target mu4e-headers-show-target)
	    (let* ((targetstr (propertize (concat "-> " target " ")
				'face 'mu4e-system-face))
		    ;; mu4e~headers-goto-docid docid t \will take us just after the
		    ;; docid cookie and then we skip the mu4e~mark-fringe
		    (start (+ (length mu4e~mark-fringe)
			     (mu4e~headers-goto-docid docid t)))
		    (overlay (make-overlay start (+ start (length targetstr)))))
	      (overlay-put overlay 'display targetstr)
	      docid)))))))


(defun mu4e~mark-get-move-target (&optional target)
  "Mark message at point or, if region is active, all messages in
the region, for moving to maildir TARGET. If target is not
provided, function asks for it."
  (interactive)
;;  (mu4e-message-at-point) ;; raises error if there is none
  (let* ((target (or target (mu4e-ask-maildir "Move message to: ")))
	  (target (if (string= (substring target 0 1) "/")
		    target
		    (concat "/" target)))
	  (fulltarget (concat mu4e-maildir target)))
    (when (or (file-directory-p fulltarget)
	    (and (yes-or-no-p
		   (format "%s does not exist. Create now?" fulltarget))
	      (mu4e~proc-mkdir fulltarget)))
      target)))

(defun mu4e~mark-get-target (mark &optional target)
  "Get the target for MARK, if it is a mark that has a target;
otherwise return nil."
  (case mark
    (refile (mu4e-get-refile-folder (mu4e-message-at-point)))
    (move   (mu4e~mark-get-move-target target))
    (trash  (mu4e-get-trash-folder (mu4e-message-at-point)))))


(defun mu4e-mark-set (mark &optional target)
  "Mark the header at point, or, if region is active, mark all
headers in the region. Optionally, provide TARGET (for moves)."
  (unless target
    (setq target (mu4e~mark-get-target mark target)))
  (if (not (use-region-p))
    ;; single message
    (mu4e-mark-at-point mark target)
    ;; mark all messages in the region.
    (save-excursion
      (let ((cant-go-further) (eor (region-end)))
	(goto-char (region-beginning))
	(while (and (<= (point) eor) (not cant-go-further))
	  (when (eq mark 'refile)
            (setq target (mu4e~mark-get-target mark target)))
	  (mu4e-mark-at-point mark target)
	  (setq cant-go-further (not (mu4e-headers-next))))))))

(defun mu4e-mark-restore (docid)
  "Restore the visual mark for the message with DOCID."
  (let ((markcell (gethash docid mu4e~mark-map)))
    (when markcell
      (save-excursion
	(when (mu4e~headers-goto-docid docid)
	  (mu4e-mark-at-point (car markcell) (cdr markcell)))))))

(defun mu4e~mark-get-markpair (prompt &optional allow-something)
  "Ask user for a mark; return (MARK . TARGET).
If ALLOW-SOMETHING is non-nil, allow the 'something' pseudo mark
as well."
  (let* ((marks '( ("refile"    . refile)
		   ("move"	. move)
		   ("dtrash"	. trash)
		   ("Delete"	. delete)
		   ("?unread"	. unread)
		   ("!read"	. read)
		   ("+flag"	. flag)
		   ("-unflag"	. unflag)
		   ("unmark"	. unmark)))
	  (marks
	    (if allow-something
	      (append marks (list '("something" . something)))
	      marks))
	  (mark (mu4e-read-option prompt marks))
	  (target (mu4e~mark-get-target mark)))
    (cons mark target)))


(defun mu4e-mark-resolve-deferred-marks ()
  "Check if there are any deferred ('something') marks.
If there are such marks, replace them with a _real_ mark (ask the
user which one)."
  (interactive)
<<<<<<< HEAD
  (let ((markpair))
    (maphash
      (lambda (docid val)
	(let ((mark (car val)) (target (cdr val)))
	  (when (eql mark 'something)
	    (unless markpair
	      (setq markpair
		(mu4e~mark-get-markpair "Set deferred mark(s) to: " nil)))
	    (save-excursion
	      (when (mu4e~headers-goto-docid docid)
		(mu4e-mark-set (car markpair) (cdr markpair)))))))
      mu4e~mark-map)))
=======
  (mu4e~mark-in-context
    (let ((markpair))
      (maphash
	(lambda (docid val)
	  (let ((mark (car val)) (target (cdr val)))
	    (when (eql mark 'something)
	      (unless markpair
		(setq markpair
		  (mu4e~mark-get-markpair "Set deferred mark to: " nil)))
	      (save-excursion
		(when (mu4e~headers-goto-docid docid)
		  (mu4e-mark-set (car markpair) (cdr markpair)))))))
	mu4e~mark-map))))
>>>>>>> b57ae666


(defun mu4e~mark-check-target (target)
  "Check if the target exists if not, offer to create it."
  (let ((fulltarget (concat mu4e-maildir target)))
    (if (not (mu4e-create-maildir-maybe fulltarget))
      (mu4e-error "Target dir %s does not exist " fulltarget)
      target)))


(defun mu4e-mark-execute-all (&optional no-confirmation)
  "Execute the actions for all marked messages in this buffer.
After the actions have been executed succesfully, the affected
messages are *hidden* from the current header list. Since the
headers are the result of a search, we cannot be certain that the
messages no longer matches the current one - to get that
certainty, we need to rerun the search, but we don't want to do
that automatically, as it may be too slow and/or break the users
flow. Therefore, we hide the message, which in practice seems to
work well.

If NO-CONFIRMATION is non-nil, don't ask user for confirmation."
  (interactive)
  (mu4e~mark-in-context
    (let ((marknum (hash-table-count mu4e~mark-map)))
      (if (zerop marknum)
	(message "Nothing is marked")
	(mu4e-mark-resolve-deferred-marks)
	(when (or no-confirmation
		(y-or-n-p
		  (format "Are you sure you want to execute %d mark%s?"
		    marknum (if (> marknum 1) "s" ""))))
	  (maphash
	    (lambda (docid val)
	      (let ((mark (car val)) (target (cdr val)))
		;; note: whenever you do something with the message,
		;; it looses its N (new) flag
		(case mark
		  (refile  (mu4e~proc-move docid (mu4e~mark-check-target target) "-N"))
		  (delete  (mu4e~proc-remove docid))
		  (flag    (mu4e~proc-move docid nil    "+F-u-N"))
		  (move    (mu4e~proc-move docid (mu4e~mark-check-target target) "-N"))
		  (read    (mu4e~proc-move docid nil    "+S-u-N"))
		  (trash   (mu4e~proc-move docid (mu4e~mark-check-target target) "+T-N"))
		  (unflag  (mu4e~proc-move docid nil    "-F-N"))
		  (unread  (mu4e~proc-move docid nil    "-S+u-N"))
		  (otherwise (mu4e-error "Unrecognized mark %S" mark)))))
	    mu4e~mark-map))
	(mu4e-mark-unmark-all)
	(message nil)))))

(defun mu4e-mark-unmark-all ()
  "Unmark all marked messages."
  (interactive)
  (mu4e~mark-in-context
    (when (or (null mu4e~mark-map) (zerop (hash-table-count mu4e~mark-map)))
      (mu4e-warn "Nothing is marked"))
    (maphash
      (lambda (docid val)
	(save-excursion
	  (when (mu4e~headers-goto-docid docid)
	    (mu4e-mark-set 'unmark))))
      mu4e~mark-map)
    ;; in any case, clear the marks map
    (mu4e~mark-clear)))

(defun mu4e-mark-docid-marked-p (docid)
  "Is the given docid marked?"
  (when (gethash docid mu4e~mark-map) t))
;;;;;;;;;;;;;;;;;;;;;;;;;;;;;;;;;;;;;;;;;;;;;;;;;;;;;;;;;;;;;;;;;;;;;;;;;;;;;;;

(defun mu4e-mark-marks-num ()
  "Return the number of marks in the current buffer."
  (if mu4e~mark-map (hash-table-count mu4e~mark-map) 0))
 

(defun mu4e-mark-handle-when-leaving ()
  "If there are any marks in the current buffer, handle those
according to the value of `mu4e-headers-leave-behavior'. This
function is to be called before any further action (like searching,
quiting the buffer) is taken; returning t means 'take the following
action', return nil means 'don't do anything'."
  (mu4e~mark-in-context 
    (let ((marknum (mu4e-mark-marks-num))
	   (what mu4e-headers-leave-behavior))
      (unless (zerop marknum) ;; nothing to do?
	(when (eq what 'ask)
	  (setq what (mu4e-read-option
		       (format  "There are %d existing mark(s); should we: " marknum)
		       '( ("apply marks"   . apply)
			  ("ignore marks?" . ignore)))))
	;; we determined what to do... now do it
	  (when (eq what 'apply)
	    (mu4e-mark-execute-all t))))))
    

(provide 'mu4e-mark)
;; End of mu4e-mark.el<|MERGE_RESOLUTION|>--- conflicted
+++ resolved
@@ -247,20 +247,6 @@
 If there are such marks, replace them with a _real_ mark (ask the
 user which one)."
   (interactive)
-<<<<<<< HEAD
-  (let ((markpair))
-    (maphash
-      (lambda (docid val)
-	(let ((mark (car val)) (target (cdr val)))
-	  (when (eql mark 'something)
-	    (unless markpair
-	      (setq markpair
-		(mu4e~mark-get-markpair "Set deferred mark(s) to: " nil)))
-	    (save-excursion
-	      (when (mu4e~headers-goto-docid docid)
-		(mu4e-mark-set (car markpair) (cdr markpair)))))))
-      mu4e~mark-map)))
-=======
   (mu4e~mark-in-context
     (let ((markpair))
       (maphash
@@ -269,13 +255,11 @@
 	    (when (eql mark 'something)
 	      (unless markpair
 		(setq markpair
-		  (mu4e~mark-get-markpair "Set deferred mark to: " nil)))
+		  (mu4e~mark-get-markpair "Set deferred mark(s) to: " nil)))
 	      (save-excursion
 		(when (mu4e~headers-goto-docid docid)
 		  (mu4e-mark-set (car markpair) (cdr markpair)))))))
 	mu4e~mark-map))))
->>>>>>> b57ae666
-
 
 (defun mu4e~mark-check-target (target)
   "Check if the target exists if not, offer to create it."
