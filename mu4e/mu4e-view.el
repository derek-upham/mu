;;; mu4e-view.el -- part of mu4e, the mu mail user agent
;;
;; Copyright (C) 2011-2017 Dirk-Jan C. Binnema

;; Author: Dirk-Jan C. Binnema <djcb@djcbsoftware.nl>
;; Maintainer: Dirk-Jan C. Binnema <djcb@djcbsoftware.nl>

;; This file is not part of GNU Emacs.
;;
;; GNU Emacs is free software: you can redistribute it and/or modify
;; it under the terms of the GNU General Public License as published by
;; the Free Software Foundation, either version 3 of the License, or
;; (at your option) any later version.

;; GNU Emacs is distributed in the hope that it will be useful,
;; but WITHOUT ANY WARRANTY; without even the implied warranty of
;; MERCHANTABILITY or FITNESS FOR A PARTICULAR PURPOSE.  See the
;; GNU General Public License for more details.

;; You should have received a copy of the GNU General Public License
;; along with GNU Emacs.  If not, see <http://www.gnu.org/licenses/>.

;;; Commentary:

;; In this file we define mu4e-view-mode (+ helper functions), which is used for
;; viewing e-mail messages

;;; Code:
(require 'mu4e-utils) ;; utility functions
(require 'mu4e-vars)
(require 'mu4e-mark)
(require 'mu4e-proc)
(require 'mu4e-compose)
(require 'mu4e-actions)
(require 'mu4e-message)

(require 'comint)
(require 'browse-url)
(require 'button)
(require 'epa)
(require 'epg)
(require 'thingatpt)
(require 'calendar)

(eval-when-compile (byte-compile-disable-warning 'cl-functions))
(require 'cl)


;; the message view
(defgroup mu4e-view nil
  "Settings for the message view."
  :group 'mu4e)

(defcustom mu4e-view-fields
  '(:from :to  :cc :subject :flags :date :maildir :mailing-list :tags
	  :attachments :signature :decryption)
  "Header fields to display in the message view buffer.
For the complete list of available headers, see `mu4e-header-info'."
  :type (list 'symbol)
  :group 'mu4e-view)


(defcustom mu4e-view-show-addresses nil
  "Whether to initially show full e-mail addresses for contacts in
address fields, rather than only their names."
  :type 'boolean
  :group 'mu4e-view)

(make-obsolete-variable 'mu4e-view-wrap-lines nil "0.9.9-dev7")
(make-obsolete-variable 'mu4e-view-hide-cited nil "0.9.9-dev7")

(defcustom mu4e-view-date-format "%c"
  "Date format to use in the message view.
In the format of `format-time-string'."
  :type 'string
  :group 'mu4e-view)

(defcustom mu4e-view-image-max-width 800
  "The maximum width for images to display.
This is only effective if you're using an emacs with Imagemagick
support, and `mu4e-view-show-images' is non-nil."
  :type 'integer
  :group 'mu4e-view)

(defcustom mu4e-view-image-max-height 600
  "The maximum height for images to display.
This is only effective if you're using an emacs with Imagemagick
support, and `mu4e-view-show-images' is non-nil."
  :type 'integer
  :group 'mu4e-view)

(defcustom mu4e-view-scroll-to-next t
  "If non-nil, move to the next message when calling
`mu4e-view-scroll-up-or-next' (typically bound to SPC) when at the
end of a message. Otherwise, don't move to the next message."
  :type 'boolean
  :group 'mu4e-view)

(defcustom mu4e-save-multiple-attachments-without-asking nil
  "If non-nil, saving multiple attachments asks once for a
directory and saves all attachments in the chosen directory."
  :type 'boolean
  :group 'mu4e-view)

(defvar mu4e-view-actions
  '( ("capture message"  . mu4e-action-capture-message)
     ("view as pdf"      . mu4e-action-view-as-pdf)
     ("show this thread" . mu4e-action-show-thread))
  "List of actions to perform on messages in view mode.
The actions are of the form:
  (NAME FUNC)
where:
* NAME is the name of the action (e.g. \"Count lines\")
* FUNC is a function which receives a message plist as an argument.

The first letter of NAME is used as a shortcut character.")

(defcustom mu4e-view-attachment-assoc nil
  "Alist of (EXTENSION . PROGRAM).
Specify which PROGRAM to use to open attachment with EXTENSION.
Args EXTENSION and PROGRAM should be specified as strings."
  :group 'mu4e-view
  :type '(alist :key-type string :value-type string))

(defcustom mu4e-view-attachment-actions
  '( ("ssave" . mu4e-view-save-attachment-single)
     ("Ssave multi" . mu4e-view-save-attachment-multi)
     ("wopen-with" . mu4e-view-open-attachment-with)
     ("ein-emacs"  . mu4e-view-open-attachment-emacs)
     ("dimport-in-diary"  . mu4e-view-import-attachment-diary)
     ("|pipe"      . mu4e-view-pipe-attachment))
  "List of actions to perform on message attachments.
The actions are cons-cells of the form:
 (NAME . FUNC)
where:
* NAME is the name of the action (e.g. \"Count lines\")
* FUNC is a function which receives two arguments: the message
  plist and the attachment number.
The first letter of NAME is used as a shortcut character."
  :group 'mu4e-view
  :type '(alist :key-type string :value-type function))

(defvar mu4e-view-fill-headers t
  "If non-nil, automatically fill the headers when viewing them.")

(defvar mu4e-view-header-field-keymap
  (let ((map (make-sparse-keymap)))
    (define-key map [mouse-1] 'mu4e~view-header-field-fold)
    (define-key map (kbd "TAB") 'mu4e~view-header-field-fold)
    map)
  "Keymap used for header fields.")

(defvar mu4e-view-contacts-header-keymap
  (let ((map (make-sparse-keymap)))
    (define-key map [mouse-2] 'mu4e~view-compose-contact)
    (define-key map "C"  'mu4e~view-compose-contact)
    (define-key map "c"  'mu4e~view-copy-contact)
    map)
  "Keymap used for the contacts in the header fields.")

(defvar mu4e-view-clickable-urls-keymap
  (let ((map (make-sparse-keymap)))
    (define-key map [mouse-1] 'mu4e~view-browse-url-from-binding)
    (define-key map [?\M-\r] 'mu4e~view-browse-url-from-binding)
    map)
  "Keymap used for the urls inside the body.")

(defvar mu4e-view-attachments-header-keymap
  (let ((map (make-sparse-keymap)))
    (define-key map [mouse-1] 'mu4e~view-open-attach-from-binding)
    (define-key map  [?\M-\r] 'mu4e~view-open-attach-from-binding)
    (define-key map [mouse-2] 'mu4e~view-save-attach-from-binding)
    (define-key map (kbd "<S-return>") 'mu4e~view-save-attach-from-binding)
    map)
  "Keymap used in the \"Attachements\" header field.")

(defcustom mu4e-view-auto-mark-as-read t
  "Automatically mark messages are 'read' when you read
them. This is typically the expected behavior, but can be turned
off, for example when using a read-only file-system."
  :type 'boolean
  :group 'mu4e-view)


;;;;;;;;;;;;;;;;;;;;;;;;;;;;;;;;;;;;;;;;;;;;;;;;;;;;;;;;;;;;;;;;;;;;;;;;;;;;;;;;


(defvar mu4e~view-cited-hidden nil "Whether cited lines are hidden.")
(make-variable-buffer-local 'mu4e~view-cited-hidden)

(defvar mu4e~view-link-map nil
  "A map of some number->url so we can jump to url by number.")
(make-variable-buffer-local 'mu4e~view-link-map)

(defvar mu4e~path-parent-docid-map (make-hash-table :test 'equal)
  "A map of msg paths --> parent-docids.
This is to determine what is the parent docid for embedded
message extracted at some path.")

(defvar mu4e~view-attach-map nil
  "A mapping of user-visible attachment number to the actual part index.")
(make-variable-buffer-local 'mu4e~view-attach-map)
;;;;;;;;;;;;;;;;;;;;;;;;;;;;;;;;;;;;;;;;;;;;;;;;;;;;;;;;;;;;;;;;;;;;;;;;;;;;;;;;

(defun mu4e-view-message-with-message-id (msgid)
  "View message with message-id MSGID. This (re)creates a
headers-buffer with a search for MSGID, then open a view for that
message."
  (mu4e-headers-search (concat "msgid:" msgid) nil nil t msgid t))

(define-obsolete-function-alias 'mu4e-view-message-with-msgid
  'mu4e-view-message-with-message-id "0.9.17")

(defun mu4e~view-custom-field (msg field)
  "Show some custom header field, or raise an error if it is not
found."
  (let* ((item (or (assoc field mu4e-header-info-custom)
		 (mu4e-error "field %S not found" field)))
	  (func (or (plist-get (cdr-safe item) :function)
		  (mu4e-error "no :function defined for field %S %S"
		    field (cdr item)))))
    (funcall func msg)))


(defun mu4e-view-message-text (msg)
  "Return the message to display (as a string), based on the MSG plist."
  (concat
    (mapconcat
      (lambda (field)
	(let ((fieldval (mu4e-message-field msg field)))
	  (case field
	    (:subject    (mu4e~view-construct-header field fieldval))
	    (:path       (mu4e~view-construct-header field fieldval))
	    (:maildir    (mu4e~view-construct-header field fieldval))
	    (:user-agent (mu4e~view-construct-header field fieldval))
	    ((:flags :tags) (mu4e~view-construct-flags-tags-header
			      field fieldval))

	    ;; contact fields
	    (:to       (mu4e~view-construct-contacts-header msg field))
	    (:from     (mu4e~view-construct-contacts-header msg field))
	    (:cc       (mu4e~view-construct-contacts-header msg field))
	    (:bcc      (mu4e~view-construct-contacts-header msg field))

	    ;; if we (`user-mail-address' are the From, show To, otherwise,
	    ;; show From
	    (:from-or-to
	      (let* ((from (mu4e-message-field msg :from))
		      (from (and from (cdar from))))
		(if (mu4e-user-mail-address-p from)
		  (mu4e~view-construct-contacts-header msg :to)
		  (mu4e~view-construct-contacts-header msg :from))))
	    ;; date
	    (:date
	      (let ((datestr
		      (when fieldval (format-time-string mu4e-view-date-format
				       fieldval))))
		(if datestr (mu4e~view-construct-header field datestr) "")))
	    ;; size
	    (:size
	      (mu4e~view-construct-header field (mu4e-display-size fieldval)))
	    (:mailing-list
	      (mu4e~view-construct-header field fieldval))
	    (:message-id
	      (mu4e~view-construct-header field fieldval))
	    ;; attachments
	    (:attachments (mu4e~view-construct-attachments-header msg))
	    ;; pgp-signatures
	    (:signature   (mu4e~view-construct-signature-header msg))
	    ;; pgp-decryption
	    (:decryption  (mu4e~view-construct-decryption-header msg))
	    (t (mu4e~view-construct-header field
		 (mu4e~view-custom-field msg field))))))
      mu4e-view-fields "")
    "\n"
    (let* ((prefer-html
	     (cond
	       ((eq mu4e~view-html-text 'html) t)
	       ((eq mu4e~view-html-text 'text) nil)
	       (t mu4e-view-prefer-html)))
	    (body (mu4e-message-body-text msg prefer-html)))
      (setq mu4e~view-html-text nil)
      (when (fboundp 'add-face-text-property)
	(add-face-text-property 0 (length body) 'mu4e-view-body-face t body))
      body)))

(defun mu4e~view-embedded-winbuf ()
  "Get a buffer (shown in a window) for the embedded message."
  (let* ((buf (get-buffer-create mu4e~view-embedded-buffer-name))
	  (win (or (get-buffer-window buf) (split-window-vertically))))
    (select-window win)
    (switch-to-buffer buf)))

(defun mu4e~delete-all-overlays ()
  "`delete-all-overlays' with compatibility fallback."
  (if (functionp 'delete-all-overlays)
    (delete-all-overlays)
    (remove-overlays)))


(defun mu4e-view (msg)
  "Display the message MSG in a new buffer, and keep in sync with HDRSBUF.
'In sync' here means that moving to the next/previous message in
the the message view affects HDRSBUF, as does marking etc.

As a side-effect, a message that is being viewed loses its 'unread'
marking if it still had that."
  (let* ((embedded ;; is it as an embedded msg (ie. message/rfc822 att)?
	   (when (gethash (mu4e-message-field msg :path)
		   mu4e~path-parent-docid-map) t))
	  (buf
	    (if embedded
	      (mu4e~view-embedded-winbuf)
<<<<<<< HEAD
	      (get-buffer-create mu4e~view-buffer-name)))
         mode-enabled)
    (with-current-buffer buf
      (unless (setq mode-enabled (eq major-mode 'mu4e-view-mode))
        (let (mu4e-view-mode-hook) (mu4e-view-mode)))
      (setq mu4e~view-msg msg)
      ;; When MSG is unread, mu4e~view-mark-as-read-maybe will trigger
      ;; another call to mu4e-view (via mu4e~headers-update-handler as
      ;; the reply handler to mu4e~proc-move)
      (let ((inhibit-read-only t))
        (when (or embedded (not (mu4e~view-mark-as-read-maybe msg)))
=======
	      (get-buffer-create mu4e~view-buffer-name))))
    (with-current-buffer buf
      (unless (eq major-mode 'mu4e-view-mode)
	(mu4e-view-mode))
      (setq mu4e~view-msg msg)
      (switch-to-buffer buf)
      ;; When MSG is unread, mu4e~view-mark-as-read-maybe will trigger
      ;; another call to mu4e-view (via mu4e~headers-update-handler as
      ;; the reply handler to mu4e~proc-move)
      (when (or embedded (not (mu4e~view-mark-as-read-maybe msg)))
	(let ((inhibit-read-only t))
>>>>>>> f59c899a
	  (erase-buffer)
	  (mu4e~delete-all-overlays)
	  (insert (mu4e-view-message-text msg))
	  (goto-char (point-min))
	  (mu4e~fontify-cited)
	  (mu4e~fontify-signature)
	  (mu4e~view-make-urls-clickable)
	  (mu4e~view-show-images-maybe msg)
<<<<<<< HEAD
          (mu4e~view-make-urls-clickable)
	  (when embedded (local-set-key "q" 'kill-buffer-and-window))
          (unless mode-enabled (run-mode-hooks 'mu4e-view-mode-hook)))))
    (switch-to-buffer buf)))
=======
	  (when embedded (local-set-key "q" 'kill-buffer-and-window)))))))
>>>>>>> f59c899a

(defun mu4e~view-get-property-from-event (prop)
  "Get the property PROP at point, or the location of the mouse.
The action is chosen based on the `last-command-event'.
Meant to be evoked from interactive commands."
  (if (and (eventp last-command-event)
	   (mouse-event-p last-command-event))
      (let ((posn (event-end last-command-event)))
	(when (numberp (posn-point posn))
	  (get-text-property
	   (posn-point posn)
	   prop
	   (window-buffer (posn-window posn)))
	  ))
    (get-text-property (point) prop)))

(defun mu4e~view-construct-header (field val &optional dont-propertize-val)
  "Return header field FIELD (as in `mu4e-header-info') with value
VAL if VAL is non-nil. If DONT-PROPERTIZE-VAL is non-nil, do not
add text-properties to VAL."
  (let* ((info (cdr (assoc field
		      (append mu4e-header-info mu4e-header-info-custom))))
	  (key (plist-get info :name))
	  (val (if val (propertize val 'field 'mu4e-header-field-value
				       'front-sticky '(field))))
	  (help (plist-get info :help)))
    (if (and val (> (length val) 0))
    (with-temp-buffer
      (insert (propertize (concat key ":")
		'field 'mu4e-header-field-key
		'front-sticky '(field)
		'keymap mu4e-view-header-field-keymap
		'face 'mu4e-header-key-face
		'help-echo help) " "
	(if dont-propertize-val
	  val
	  (propertize val 'face 'mu4e-header-value-face)) "\n")
      (when mu4e-view-fill-headers
	;; temporarily set the fill column <margin> positions to the right, so
	;; we can indent the following lines correctly
	(let* ((margin 1)
		(fill-column (max (- fill-column margin) 0)))
	  (fill-region (point-min) (point-max))
	  (goto-char (point-min))
	  (while (and (zerop (forward-line 1)) (not (looking-at "^$")))
	    (indent-to-column margin))))
      (buffer-string))
    "")))

(defun mu4e~view-header-field-fold ()
  "Fold/unfold headers' value if there are more than one line."
  (interactive)
  (let ((name-pos (field-beginning))
	(value-pos (1+ (field-end))))
    (if (and name-pos value-pos
	     (eq (get-text-property name-pos 'field) 'mu4e-header-field-key))
      (save-excursion
	(let* ((folded))
	  (mapc (lambda (o)
		  (when (overlay-get o 'mu4e~view-header-field-folded)
		    (delete-overlay o)
		    (setq folded t)))
		(overlays-at value-pos))
	  (unless folded
	    (let* ((o (make-overlay value-pos (field-end value-pos)))
		   (vals (split-string (field-string value-pos) "\n" t))
		   (val (if (= (length vals) 1)
			    (car vals)
			  (concat (substring (car vals) 0 -3) "..."))))
	      (overlay-put o 'mu4e~view-header-field-folded t)
	      (overlay-put o 'display val))))))))

(defun mu4e~view-compose-contact (&optional point)
  "Compose a message for the address at point."
  (interactive)
  (unless (get-text-property (or point (point)) 'email)
    (mu4e-error "No address at point"))
  (mu4e~compose-mail (get-text-property (or point (point)) 'long)))

(defun mu4e~view-copy-contact (&optional full)
  "Compose a message for the address at (point)."
  (interactive "P")
  (let ((email (get-text-property (point) 'email))
	 (long (get-text-property (point) 'long)))
    (unless email (mu4e-error "No address at point"))
    (kill-new (if full long email))
    (mu4e-message "Address copied.")))

(defun mu4e~view-construct-contacts-header (msg field)
  "Add a header for a contact field (ie., :to, :from, :cc, :bcc)."
  (mu4e~view-construct-header field
    (mapconcat
      (lambda(c)
	(let* ((name (when (car c)
		       (replace-regexp-in-string "[[:cntrl:]]" "" (car c))))
		(email (when (cdr c)
			 (replace-regexp-in-string "[[:cntrl:]]" "" (cdr c))))
		(short (or name email)) ;; name may be nil
		(long (if name (format "%s <%s>" name email) email)))
	  (propertize
	    (if mu4e-view-show-addresses long short)
	    'long long
	    'short short
	    'email email
	    'keymap mu4e-view-contacts-header-keymap
	    'face 'mu4e-contact-face
	    'mouse-face 'highlight
	    'help-echo (format "<%s>\n%s" email
			 "[mouse-2] or C to compose a mail for this recipient"))))
	  (mu4e-message-field msg field) ", ") t))


(defun mu4e~view-construct-flags-tags-header (field val)
  "Construct a Flags: header."
  (mu4e~view-construct-header
    field
    (mapconcat
      (lambda (flag)
	(propertize
	  (if (symbolp flag)
	    (symbol-name flag)
	    flag)
	  'face 'mu4e-special-header-value-face))
      val
      (propertize ", " 'face 'mu4e-header-value-face)) t))

(defun mu4e~view-construct-signature-header (msg)
  "Construct a Signature: header, if there are any signed parts."
  (let* ((parts (mu4e-message-field msg :parts))
	  (verdicts
	    (remove-if 'null
	      (mapcar (lambda (part) (mu4e-message-part-field part :signature))
		parts)))
	  (signers
	    (mapconcat 'identity
	      (remove-if 'null
		(mapcar (lambda (part) (mu4e-message-part-field part :signers))
		  parts)) ", "))
	  (val (when verdicts
		 (mapconcat
		   (lambda (v)
		     (propertize (symbol-name v)
		       'face (if (eq v 'verified)
			       'mu4e-ok-face 'mu4e-warning-face)))
		   verdicts ", ")))
	  (btn (when val
		 (with-temp-buffer
		   (insert-text-button "Details"
		     'action (lambda (b)
			       (mu4e-view-verify-msg-popup
				 (button-get b 'msg))))
		   (buffer-string))))
	  (val (when val (concat val signers " (" btn ")"))))
    (mu4e~view-construct-header :signature val t)))

(defun mu4e~view-construct-decryption-header (msg)
  "Construct a Decryption: header, if there are any encrypted parts."
  (let* ((parts (mu4e-message-field msg :parts))
	 (verdicts
	  (remove-if 'null
	    (mapcar (lambda (part)
		      (mu4e-message-part-field part :decryption))
	      parts)))
	 (succeeded (remove-if (lambda (v) (eq v 'failed)) verdicts))
	 (failed (remove-if (lambda (v) (eq v 'succeeded)) verdicts))
	 (succ (when succeeded
		 (propertize
		  (concat (number-to-string (length succeeded))
			  " part(s) decrypted")
		  'face 'mu4e-ok-face)))
	 (fail (when failed
		 (propertize
		  (concat (number-to-string (length failed))
			  " part(s) failed")
		  'face 'mu4e-warning-face)))
	 (val (concat succ fail)))
    (mu4e~view-construct-header :decryption val t)))

(defun mu4e~view-open-attach-from-binding ()
  "Open the attachement at point, or click location."
  (interactive)
  (let* (( msg (mu4e~view-get-property-from-event 'mu4e-msg))
	 ( attnum (mu4e~view-get-property-from-event 'mu4e-attnum)))
    (when (and msg attnum)
      (mu4e-view-open-attachment msg attnum))))

(defun mu4e~view-save-attach-from-binding ()
  "Save the attachement at point, or click location."
  (interactive)
  (let* (( msg (mu4e~view-get-property-from-event 'mu4e-msg))
	 ( attnum (mu4e~view-get-property-from-event 'mu4e-attnum)))
    (when (and msg attnum)
      (mu4e-view-save-attachment-single msg attnum))))

(defun mu4e~view-construct-attachments-header (msg)
  "Display attachment information; the field looks like something like:
   	:parts ((:index 1 :name \"1.part\" :mime-type \"text/plain\"
		 :type (leaf) :attachment nil :size 228)
		(:index 2 :name \"analysis.doc\"
		 :mime-type \"application/msword\"
		 :type (leaf attachment) :attachment nil :size 605196))"
  (setq mu4e~view-attach-map ;; buffer local
    (make-hash-table :size 64 :weakness nil))
  (let* ((id 0)
	  (partcount (length (mu4e-message-field msg :parts)))
	  (attachments
	    ;; we only list parts that look like attachments, ie. that have a
	    ;; non-nil :attachment property; we record a mapping between
	    ;; user-visible numbers and the part indices
	    (remove-if-not
	      (lambda (part)
		(let* ((mtype (or (mu4e-message-part-field part :mime-type)
				"application/octet-stream"))
			(partsize (or (mu4e-message-part-field part :size) 0))
			(attachtype (mu4e-message-part-field part :type))
			(isattach
			  (or ;; we consider parts marked either
			    ;; "attachment" or "inline" as attachment.
			    (member 'attachment attachtype)
			    ;; list inline parts as attachment (so they can be
			    ;; saved), unless they are text/plain, which are
			    ;; usually just message footers in mailing lists
			    ;;
			    ;; however, slow bigger text parts as attachments,
			    ;; except when they're the only part... it's
			    ;; complicated.
			    (and (member 'inline attachtype)
			      (or
				(and (> partcount 1) (> partsize 256))
				(not (string-match "^text/plain" mtype)))))))
		  (or ;; remove if it's not an attach *or* if it's an
		    ;; image/audio/application type (but not a signature)
		    isattach
		    (string-match "^\\(image\\|audio\\)" mtype)
		    (string= "message/rfc822" mtype)
		    (string= "text/calendar" mtype)
		    (and (string-match "^application" mtype)
		      (not (string-match "signature" mtype))))))
	      (mu4e-message-field msg :parts)))
	  (attstr
	    (mapconcat
	      (lambda (part)
		(let ((index (mu4e-message-part-field part :index))
		       (name (mu4e-message-part-field part :name))
		       (size (mu4e-message-part-field part :size)))
		  (incf id)
		  (puthash id index mu4e~view-attach-map)

		  (concat
		    (propertize (format "[%d]" id)
		      'face 'mu4e-attach-number-face)
		    (propertize name 'face 'mu4e-link-face
		      'keymap mu4e-view-attachments-header-keymap
		      'mouse-face 'highlight
		      'help-echo (concat
				  "[mouse-1] or [M-RET] opens the attachment\n"
				  "[mouse-2] or [S-RET] offers to save it")
		      'mu4e-msg msg
		      'mu4e-attnum id
		      )
		    (when (and size (> size 0))
		      (propertize (format "(%s)" (mu4e-display-size size))
				  'face 'mu4e-header-key-face)))))
	      attachments ", ")))
    (when attachments
      (mu4e~view-construct-header :attachments attstr t))))

(defun mu4e-view-for-each-part (msg func)
  "Apply FUNC to each part in MSG.
FUNC should be a function taking two arguments:
 1. the message MSG, and
 2. a plist describing the attachment. The plist looks like:
    	 (:index 1 :name \"test123.doc\"
	  :mime-type \"application/msword\" :attachment t :size 1234)."
  (dolist (part (mu4e-msg-field msg :parts))
    (funcall func msg part)))

(defvar mu4e-view-mode-map nil
  "Keymap for \"*mu4e-view*\" buffers.")
(unless mu4e-view-mode-map
  (setq mu4e-view-mode-map
    (let ((map (make-sparse-keymap)))

      (define-key map  (kbd "C-S-u") 'mu4e-update-mail-and-index)
      (define-key map  (kbd "C-c C-u") 'mu4e-update-mail-and-index)

      (define-key map "q" 'mu4e~view-quit-buffer)

      ;; note, 'z' is by-default bound to 'bury-buffer'
      ;; but that's not very useful in this case
      (define-key map "z" 'ignore)

      (define-key map "s" 'mu4e-headers-search)
      (define-key map "S" 'mu4e-view-search-edit)
      (define-key map "/" 'mu4e-view-search-narrow)

      (define-key map (kbd "<M-left>")  'mu4e-headers-query-prev)
      (define-key map (kbd "<M-right>") 'mu4e-headers-query-next)

      (define-key map "b" 'mu4e-headers-search-bookmark)
      (define-key map "B" 'mu4e-headers-search-bookmark-edit)

      (define-key map "%" 'mu4e-view-mark-pattern)
      (define-key map "t" 'mu4e-view-mark-subthread)
      (define-key map "T" 'mu4e-view-mark-thread)

      (define-key map "v" 'mu4e-view-verify-msg-popup)

      (define-key map "j" 'mu4e~headers-jump-to-maildir)

      (define-key map "g" 'mu4e-view-go-to-url)
      (define-key map "k" 'mu4e-view-save-url)
      (define-key map "f" 'mu4e-view-fetch-url)

      (define-key map "F" 'mu4e-compose-forward)
      (define-key map "R" 'mu4e-compose-reply)
      (define-key map "C" 'mu4e-compose-new)
      (define-key map "E" 'mu4e-compose-edit)

      (define-key map "." 'mu4e-view-raw-message)
      (define-key map "|" 'mu4e-view-pipe)
      (define-key map "a" 'mu4e-view-action)

      (define-key map ";" 'mu4e-context-switch)

      ;; toggle header settings
      (define-key map "O" 'mu4e-headers-change-sorting)
      (define-key map "P" 'mu4e-headers-toggle-threading)
      (define-key map "Q" 'mu4e-headers-toggle-full-search)
      (define-key map "W" 'mu4e-headers-toggle-include-related)

      ;; change the number of headers
      (define-key map (kbd "C-+") 'mu4e-headers-split-view-grow)
      (define-key map (kbd "C--") 'mu4e-headers-split-view-shrink)
      (define-key map (kbd "<C-kp-add>") 'mu4e-headers-split-view-grow)
      (define-key map (kbd "<C-kp-subtract>") 'mu4e-headers-split-view-shrink)

      ;; intra-message navigation
      (define-key map (kbd "SPC") 'mu4e-view-scroll-up-or-next)
      (define-key map (kbd "<home>") 'beginning-of-buffer)
      (define-key map (kbd "<end>") 'end-of-buffer)
      (define-key map (kbd "RET") 'mu4e-scroll-up)
      (define-key map (kbd "<backspace>") 'mu4e-scroll-down)

      ;; navigation between messages
      (define-key map "p" 'mu4e-view-headers-prev)
      (define-key map "n" 'mu4e-view-headers-next)
      ;; the same
      (define-key map (kbd "<M-down>") 'mu4e-view-headers-next)
      (define-key map (kbd "<M-up>") 'mu4e-view-headers-prev)

      (define-key map (kbd "[") 'mu4e-view-headers-prev-unread)
      (define-key map (kbd "]") 'mu4e-view-headers-next-unread)

      ;; switching to view mode (if it's visible)
      (define-key map "y" 'mu4e-select-other-view)

      ;; attachments
      (define-key map "e" 'mu4e-view-save-attachment)
      (define-key map "o" 'mu4e-view-open-attachment)
      (define-key map "A" 'mu4e-view-attachment-action)

      ;; marking/unmarking
      (define-key map "d" 'mu4e-view-mark-for-trash)
      (define-key map (kbd "<delete>") 'mu4e-view-mark-for-delete)
      (define-key map (kbd "<deletechar>") 'mu4e-view-mark-for-delete)
      (define-key map (kbd "D") 'mu4e-view-mark-for-delete)
      (define-key map (kbd "m") 'mu4e-view-mark-for-move)
      (define-key map (kbd "r") 'mu4e-view-mark-for-refile)

      (define-key map (kbd "?") 'mu4e-view-mark-for-unread)
      (define-key map (kbd "!") 'mu4e-view-mark-for-read)

      (define-key map (kbd "+") 'mu4e-view-mark-for-flag)
      (define-key map (kbd "-") 'mu4e-view-mark-for-unflag)
      (define-key map (kbd "=") 'mu4e-view-mark-for-untrash)
      (define-key map (kbd "&") 'mu4e-view-mark-custom)

      (define-key map (kbd "*")             'mu4e-view-mark-for-something)
      (define-key map (kbd "<kp-multiply>") 'mu4e-view-mark-for-something)
      (define-key map (kbd "<insert>")     'mu4e-view-mark-for-something)
      (define-key map (kbd "<insertchar>") 'mu4e-view-mark-for-something)

      (define-key map (kbd "#") 'mu4e-mark-resolve-deferred-marks)

      ;; misc
      (define-key map "w" 'visual-line-mode)
      (define-key map "#" 'mu4e-view-toggle-hide-cited)
      (define-key map "h" 'mu4e-view-toggle-html)
      (define-key map (kbd "M-q") 'mu4e-view-fill-long-lines)

      ;; next 3 only warn user when attempt in the message view
      (define-key map "u" 'mu4e-view-unmark)
      (define-key map "U" 'mu4e-view-unmark-all)
      (define-key map "x" 'mu4e-view-marked-execute)

      (define-key map "$" 'mu4e-show-log)
      (define-key map "H" 'mu4e-display-manual)

      ;; menu
      (define-key map [menu-bar] (make-sparse-keymap))
      (let ((menumap (make-sparse-keymap "View")))
	(define-key map [menu-bar headers] (cons "View" menumap))

	(define-key menumap [quit-buffer]
	  '("Quit view" . mu4e~view-quit-buffer))
	(define-key menumap [display-help] '("Help" . mu4e-display-manual))

	(define-key menumap [sepa0] '("--"))
	(define-key menumap [wrap-lines]
	  '("Toggle wrap lines" . visual-line-mode))
	(define-key menumap [toggle-html]
	  '("Toggle view-html" . mu4e-view-toggle-html))
	(define-key menumap [hide-cited]
	  '("Toggle hide cited" . mu4e-view-toggle-hide-cited))
	(define-key menumap [raw-view]
	  '("View raw message" . mu4e-view-raw-message))
	(define-key menumap [pipe]
	  '("Pipe through shell" . mu4e-view-pipe))
	;; (define-key menumap [inspect]
	;;   '("Inspect with guile" . mu4e-inspect-message))

	(define-key menumap [sepa8] '("--"))
	(define-key menumap [open-att]
	  '("Open attachment" . mu4e-view-open-attachment))
	(define-key menumap [extract-att]
	  '("Extract attachment" . mu4e-view-save-attachment))

	(define-key menumap [save-url]
	  '("Save URL to kill-ring" . mu4e-view-save-url))
	(define-key menumap [fetch-url]
	  '("Fetch URL" . mu4e-view-fetch-url))
	(define-key menumap [goto-url]
	  '("Visit URL" . mu4e-view-go-to-url))

	(define-key menumap [sepa1] '("--"))
	(define-key menumap [mark-delete]
	  '("Mark for deletion" . mu4e-view-mark-for-delete))
	(define-key menumap [mark-untrash]
	  '("Mark for untrash" .  mu4e-view-mark-for-untrash))
	(define-key menumap [mark-trash]
	  '("Mark for trash" .  mu4e-view-mark-for-trash))
	(define-key menumap [mark-move]
	  '("Mark for move" . mu4e-view-mark-for-move))

	(define-key menumap [sepa2] '("--"))
	(define-key menumap [resend]  '("Resend" . mu4e-compose-resend))
	(define-key menumap [forward]  '("Forward" . mu4e-compose-forward))
	(define-key menumap [reply]  '("Reply" . mu4e-compose-reply))
	(define-key menumap [compose-new]  '("Compose new" . mu4e-compose-new))
	(define-key menumap [sepa3] '("--"))

	(define-key menumap [query-next]
	  '("Next query" . mu4e-headers-query-next))
	(define-key menumap [query-prev]
	  '("Previous query" . mu4e-headers-query-prev))
	(define-key menumap [narrow-search]
	  '("Narrow search" . mu4e-headers-search-narrow))
	(define-key menumap [bookmark]
	  '("Search bookmark" . mu4e-headers-search-bookmark))
	(define-key menumap [jump]
	  '("Jump to maildir" . mu4e~headers-jump-to-maildir))
	(define-key menumap [search]
	  '("Search" . mu4e-headers-search))

	(define-key menumap [sepa4] '("--"))
	(define-key menumap [next]  '("Next" . mu4e-view-headers-next))
	(define-key menumap [previous]  '("Previous" . mu4e-view-headers-prev)))
      map)))

(fset 'mu4e-view-mode-map mu4e-view-mode-map)

(defcustom mu4e-view-mode-hook nil
  "Hook run when entering Mu4e-View mode."
  :options '(turn-on-visual-line-mode)
  :type 'hook
  :group 'mu4e-view)

(defvar mu4e-view-mode-abbrev-table nil)
(define-derived-mode mu4e-view-mode special-mode "mu4e:view"
  "Major mode for viewing an e-mail message in mu4e.
\\{mu4e-view-mode-map}."
  (use-local-map mu4e-view-mode-map)

  ;; show context in mode-string
  (make-local-variable 'global-mode-string)
  (add-to-list 'global-mode-string '(:eval (mu4e-context-label)))

  (setq buffer-undo-list t);; don't record undo info

  ;; autopair mode gives error when pressing RET
  ;; turn it off
  (when (boundp 'autopair-dont-activate)
    (setq autopair-dont-activate t)))

(defun mu4e~view-mark-as-read-maybe (msg)
  "Clear the message MSG New/Unread status and set it to Seen.
If the message is not New/Unread, do nothing. Evaluates to t if it
triggers any changes, nil otherwise. If this function does any
changes, it triggers a refresh."
  (when (and mu4e-view-auto-mark-as-read msg)
    (let ((flags (mu4e-message-field msg :flags))
	   (msgid (mu4e-message-field msg :message-id))
	   (docid (mu4e-message-field msg :docid)))
      ;; attached (embedded) messages don't have docids; leave them alone if it
      ;; is a new message
      (when (and docid (or (member 'unread flags) (member 'new flags)))
	;; mark /all/ messages with this message-id as read, so all copies of
	;; this message will be marked as read.
	(mu4e~proc-move msgid nil "+S-u-N")
	t))))

(defun mu4e~view-browse-url-func (url)
  "Return a function that executes `browse-url' with URL.
The browser that is called depends on
`browse-url-browser-function' and `browse-url-mailto-function'."
  (save-match-data
    (if (string-match "^mailto:" url)
      (lexical-let ((url url))
	(lambda ()
	  (interactive)
	  (browse-url-mail url)))
      (lexical-let ((url url))
	(lambda ()
	  (interactive)
	  (browse-url url))))))

(defun mu4e~view-browse-url-from-binding (&optional url)
  "View in browser the url at point, or click location.
If the optional argument URL is provided, browse that instead.
If the url is mailto link, start writing an email to that address."
  (interactive)
  (let* (( url (or url (mu4e~view-get-property-from-event 'mu4e-url))))
    (when url
      (if (string-match-p "^mailto:" url)
	  (browse-url-mail url)
	(browse-url url)))))

(defun mu4e~view-show-images-maybe (msg)
  "Show attached images, if `mu4e-show-images' is non-nil."
  (when (and (display-images-p) mu4e-view-show-images)
    (mu4e-view-for-each-part msg
      (lambda (msg part)
	(when (string-match "^image/"
		(or (mu4e-message-part-field part :mime-type)
		  "application/object-stream"))
	  (let ((imgfile (mu4e-message-part-field part :temp)))
	    (when (and imgfile (file-exists-p imgfile))
 	      (save-excursion
		(goto-char (point-max))
		(mu4e-display-image imgfile
		  mu4e-view-image-max-width
		  mu4e-view-image-max-height)))))))))


(defvar mu4e~view-beginning-of-url-regexp
  "https?\\://\\|mailto:"
  "Regexp that matches the beginning of http:/https:/mailto:
URLs; match-string 1 will contain the matched URL, if any.")

;; this is fairly simplistic...
(defun mu4e~view-make-urls-clickable ()
  "Turn things that look like URLs into clickable things.
Also number them so they can be opened using `mu4e-view-go-to-url'."
  (let ((num 0))
    (save-excursion
      (setq mu4e~view-link-map ;; buffer local
	(make-hash-table :size 32 :weakness nil))
      (goto-char (point-min))
      (while (re-search-forward mu4e~view-beginning-of-url-regexp nil t)
	(let ((bounds (thing-at-point-bounds-of-url-at-point)))
	  (when bounds
	    (let* ((url (thing-at-point-url-at-point))
		    (ov (make-overlay (car bounds) (cdr bounds))))
	      (puthash (incf num) url mu4e~view-link-map)
	      (add-text-properties
		(car bounds)
		(cdr bounds)
		`(face mu4e-link-face
		   mouse-face highlight
		   mu4e-url ,url
		   keymap ,mu4e-view-clickable-urls-keymap
		   help-echo
		   "[mouse-1] or [M-RET] to open the link"))
	      (overlay-put ov 'after-string
		(propertize (format "[%d]" num)
		  'face 'mu4e-url-number-face)))))))))


(defun mu4e~view-hide-cited ()
  "Toggle hiding of cited lines in the message body."
  (save-excursion
    (let ((inhibit-read-only t))
      (goto-char (point-min))
      (flush-lines mu4e-cited-regexp)
      (setq mu4e~view-cited-hidden t))))

(defmacro mu4e~view-in-headers-context (&rest body)
  "Evaluate BODY in the context of the headers buffer connected to
this view."
  `(progn
     (unless (buffer-live-p (mu4e-get-headers-buffer))
       (mu4e-error "no headers buffer connected"))
     (let* ((msg (mu4e-message-at-point))
	    (docid (mu4e-message-field msg :docid)))
       (unless docid
	 (mu4e-error "message without docid: action is not possible."))
       (with-current-buffer (mu4e-get-headers-buffer)
	 (unless (eq mu4e-split-view 'single-window)
	   (when (get-buffer-window)
	     (select-window (get-buffer-window))))
	 (if (mu4e~headers-goto-docid docid)
	   ,@body
	   (mu4e-error "cannot find message in headers buffer."))))))

(defun mu4e-view-headers-next (&optional n)
  "Move point to the next message header in the headers buffer
connected with this message view. If this succeeds, return the new
docid. Otherwise, return nil. Optionally, takes an integer
N (prefix argument), to the Nth next header."
  (interactive "P")
  (mu4e~view-in-headers-context
    (mu4e~headers-move (or n 1))))

(defun mu4e-view-headers-prev (&optional n)
  "Move point to the previous message header in the headers buffer
connected with this message view. If this succeeds, return the new
docid. Otherwise, return nil. Optionally, takes an integer
N (prefix argument), to the Nth previous header."
  (interactive "P")
  (mu4e~view-in-headers-context
    (mu4e~headers-move (- (or n 1)))))

(defun mu4e~view-prev-or-next-unread (backwards)
  "Move point to the next or previous (when BACKWARDS is non-`nil')
unread message header in the headers buffer connected with this
message view. If this succeeds, return the new docid. Otherwise,
return nil."
  (mu4e~view-in-headers-context
    (mu4e~headers-prev-or-next-unread backwards))
  (if (eq mu4e-split-view 'single-window)
      (when (eq (window-buffer) (mu4e-get-view-buffer))
	(with-current-buffer (mu4e-get-headers-buffer)
	 (mu4e-headers-view-message)))
    (mu4e-select-other-view)
    (mu4e-headers-view-message)))

(defun mu4e-view-headers-prev-unread ()
"Move point to the previous unread message header in the headers
buffer connected with this message view. If this succeeds, return
the new docid. Otherwise, return nil."
  (interactive)
  (mu4e~view-prev-or-next-unread t))

(defun mu4e-view-headers-next-unread ()
  "Move point to the next unread message header in the headers
buffer connected with this message view. If this succeeds, return
the new docid. Otherwise, return nil."
  (interactive)
  (mu4e~view-prev-or-next-unread nil))

;;;;;;;;;;;;;;;;;;;;;;;;;;;;;;;;;;;;;;;;;;;;;;;;;;;;;;;;;;;;;;;;;;;;;;;;;;;;;;;;

;; Interactive functions

(defun mu4e-view-toggle-hide-cited ()
  "Toggle hiding of cited lines in the message body."
  (interactive)
  (if mu4e~view-cited-hidden
    (mu4e-view-refresh)
    (mu4e~view-hide-cited)))

(defvar mu4e~view-html-text nil
  "Should we prefer html or text just this once? A symbol `text'
or `html' or nil.")

(defun mu4e-view-toggle-html ()
  "Toggle html-display of the message body (if any)."
  (interactive)
  (setq mu4e~view-html-text
    (if mu4e~message-body-html 'text 'html))
  (mu4e-view-refresh))

(defun mu4e-view-refresh ()
  "Redisplay the current message."
  (interactive)
  (mu4e-view mu4e~view-msg)
  (setq mu4e~view-cited-hidden nil))

(defun mu4e-view-action (&optional msg)
  "Ask user for some action to apply on MSG, then do it.
If MSG is nil apply action to message returned
bymessage-at-point.  The actions are specified in
`mu4e-view-actions'."
  (interactive)
  (let* ((msg (or msg (mu4e-message-at-point)))
	  (actionfunc (mu4e-read-option "Action: " mu4e-view-actions)))
    (funcall actionfunc msg)))

(defun mu4e-view-mark-pattern ()
    "Ask user for a kind of mark (move, delete etc.), a field to
match and a regular expression to match with. Then, mark all
matching messages with that mark."
  (interactive)
  (mu4e~view-in-headers-context (mu4e-headers-mark-pattern)))

(defun mu4e-view-mark-thread (&optional markpair)
  "Ask user for a kind of mark (move, delete etc.), and apply it
to all messages in the thread at point in the headers view. The
optional MARKPAIR can also be used to provide the mark
selection."
  (interactive)
  (mu4e~view-in-headers-context
   (if markpair (mu4e-headers-mark-thread nil markpair)
       (call-interactively 'mu4e-headers-mark-thread))))

(defun mu4e-view-mark-subthread (&optional markpair)
  "Ask user for a kind of mark (move, delete etc.), and apply it
to all messages in the subthread at point in the headers view.
The optional MARKPAIR can also be used to provide the mark
selection."
  (interactive)
  (mu4e~view-in-headers-context
   (if markpair (mu4e-headers-mark-subthread markpair)
     (mu4e-headers-mark-subthread))))

(defun mu4e-view-search-narrow ()
  "Run `mu4e-headers-search-narrow' in the headers buffer."
  (interactive)
  (mu4e~view-in-headers-context
    (call-interactively 'mu4e-headers-search-narrow)))

(defun mu4e-view-search-edit ()
  "Run `mu4e-headers-search-edit' in the headers buffer."
  (interactive)
  (mu4e~view-in-headers-context (mu4e-headers-search-edit)))

(defun mu4e-mark-region-code ()
  "Highlight region marked with `message-mark-inserted-region'.
Add this function to `mu4e-view-mode-hook' to enable this feature."
  (require 'message)
  (let (beg end ov-beg ov-end ov-inv)
    (save-excursion
      (goto-char (point-min))
      (while (re-search-forward
	      (concat "^" message-mark-insert-begin) nil t)
	(setq ov-beg (match-beginning 0)
	      ov-end (match-end 0)
	      ov-inv (make-overlay ov-beg ov-end)
	      beg    ov-end)
	(overlay-put ov-inv 'invisible t)
	(when (re-search-forward
	       (concat "^" message-mark-insert-end) nil t)
	  (setq ov-beg (match-beginning 0)
		ov-end (match-end 0)
		ov-inv (make-overlay ov-beg ov-end)
		end    ov-beg)
	  (overlay-put ov-inv 'invisible t))
	(when (and beg end)
	  (let ((ov (make-overlay beg end)))
	    (overlay-put ov 'face 'mu4e-region-code))
	  (setq beg nil end nil))))))

;;;;;;;;;;;;;;;;;;;;;;;;;;;;;;;;;;;;;;;;;;;;;;;;;;;;;;;;;;;;;;;;;;;;;;;;;;;;;;;;
;; Wash functions
(defun mu4e-view-fill-long-lines ()
  "Fill lines that are wider than the window width or `fill-column'."
  (interactive)
  (with-current-buffer (mu4e-get-view-buffer)
    (save-excursion
      (let ((inhibit-read-only t)
	    (width (window-width (get-buffer-window (current-buffer)))))
	(save-restriction
	  (message-goto-body)
	  (while (not (eobp))
	    (end-of-line)
	    (when (>= (current-column) (min fill-column width))
	      (narrow-to-region (min (1+ (point)) (point-max))
				(point-at-bol))
	      (let ((goback (point-marker)))
		(fill-paragraph nil)
		(goto-char (marker-position goback)))
	      (widen))
	    (forward-line 1)))))))

;;;;;;;;;;;;;;;;;;;;;;;;;;;;;;;;;;;;;;;;;;;;;;;;;;;;;;;;;;;;;;;;;;;;;;;;;;;;;;;;
;; attachment handling
(defun mu4e~view-get-attach-num (prompt msg &optional multi)
  "Ask the user with PROMPT for an attachment number for MSG, and
ensure it is valid. The number is [1..n] for attachments
\[0..(n-1)] in the message. If MULTI is nil, return the number for
the attachment; otherwise (MULTI is non-nil), accept ranges of
attachment numbers, as per `mu4e-split-ranges-to-numbers', and
return the corresponding string."
  (let* ((count (hash-table-count mu4e~view-attach-map)) (def))
    (when (zerop count) (mu4e-error "No attachments for this message"))
    (if (not multi)
      (if (= count 1)
	(read-number (mu4e-format "%s: " prompt) 1)
	(read-number (mu4e-format "%s (1-%d): " prompt count)))
      (progn
	(setq def (if (= count 1) "1" (format "1-%d" count)))
	(read-string (mu4e-format "%s (default %s): " prompt def)
	  nil nil def)))))

(defun mu4e~view-get-attach (msg attnum)
  "Return the attachment plist in MSG corresponding to attachment
number ATTNUM."
  (let* ((partid (gethash attnum mu4e~view-attach-map))
	 (attach
	   (find-if
	     (lambda (part)
	       (eq (mu4e-message-part-field part :index) partid))
	     (mu4e-message-field msg :parts))))
    (or attach (mu4e-error "Not a valid attachment"))))


(defun mu4e~view-request-attachment-path (fname path)
  "Ask the user where to save FNAME (default is PATH/FNAME)."
  (let ((fpath (expand-file-name
		(read-file-name
		 (mu4e-format "Save as ")
		 path nil nil fname) path)))
    (if (file-directory-p fpath)
      (expand-file-name fname fpath)
      fpath)))

(defun mu4e~view-request-attachments-dir (path)
  "Ask the user where to save multiple attachments (default is PATH)."
  (let ((fpath (expand-file-name
		(read-directory-name
		 (mu4e-format "Save in directory ")
		 path nil nil nil) path)))
    (if (file-directory-p fpath)
	fpath)))

(defun mu4e-view-save-attachment-single (&optional msg attnum)
  "Save attachment number ATTNUM from MSG.
If MSG is nil use the message returned by `message-at-point'.
If ATTNUM is nil ask for the attachment number."
  (interactive)
  (let* ((msg (or msg (mu4e-message-at-point)))
	  (attnum (or attnum
		    (mu4e~view-get-attach-num "Attachment to save" msg)))
	  (att (mu4e~view-get-attach msg attnum))
	  (fname  (plist-get att :name))
	  (mtype  (plist-get att :mime-type))
	  (path (concat
		  (mu4e~get-attachment-dir fname mtype) "/"))
	  (index (plist-get att :index))
	  (retry t) (fpath))
    (while retry
      (setq fpath (mu4e~view-request-attachment-path fname path))
      (setq retry
	(and (file-exists-p fpath)
	  (not (y-or-n-p (mu4e-format "Overwrite '%s'?" fpath))))))
    (mu4e~proc-extract
      'save (mu4e-message-field msg :docid)
      index mu4e-decryption-policy fpath)))


(defun mu4e-view-save-attachment-multi (&optional msg)
  "Offer to save multiple email attachments from the current message.
Default is to save all messages, [1..n], where n is the number of
attachments.  You can type multiple values separated by space, e.g.
  1 3-6 8
will save attachments 1,3,4,5,6 and 8.

Furthermore, there is a shortcut \"a\" which so means all
attachments, but as this is the default, you may not need it."
  (interactive)
  (let* ((msg (or msg (mu4e-message-at-point)))
	 (attachstr (mu4e~view-get-attach-num
		     "Attachment number range (or 'a' for 'all')" msg t))
	 (count (hash-table-count mu4e~view-attach-map))
	 (attachnums (mu4e-split-ranges-to-numbers attachstr count)))
    (if mu4e-save-multiple-attachments-without-asking
	(let* ((path (concat (mu4e~get-attachment-dir) "/"))
	       (attachdir (mu4e~view-request-attachments-dir path)))
	  (dolist (num attachnums)
	    (let* ((att (mu4e~view-get-attach msg num))
		   (fname  (plist-get att :name))
		   (index (plist-get att :index))
		   (retry t)
		   fpath)
	      (while retry
		(setq fpath (expand-file-name (concat attachdir fname) path))
		(setq retry
		      (and (file-exists-p fpath)
			(not (y-or-n-p
			       (mu4e-format "Overwrite '%s'?" fpath))))))
	      (mu4e~proc-extract
		'save (mu4e-message-field msg :docid)
		index mu4e-decryption-policy fpath))))
      (dolist (num attachnums)
	(mu4e-view-save-attachment-single msg num)))))

(defun mu4e-view-save-attachment (&optional multi)
  "Offer to save attachment(s).
If MULTI (prefix-argument) is nil, save a single one, otherwise,
offer to save a range of attachments."
  (interactive "P")
  (if multi
    (mu4e-view-save-attachment-multi)
    (mu4e-view-save-attachment-single)))

(defun mu4e-view-open-attachment (&optional msg attnum)
  "Open attachment number ATTNUM from MSG.
If MSG is nil use the message returned by `message-at-point'.  If
ATTNUM is nil ask for the attachment number."
  (interactive)
  (let* ((msg (or msg (mu4e-message-at-point)))
	  (attnum (or attnum
		    (mu4e~view-get-attach-num "Attachment to open" msg)))
	  (att (or (mu4e~view-get-attach msg attnum)))
	  (index (plist-get att :index))
	  (docid (mu4e-message-field msg :docid))
	  (mimetype (plist-get att :mime-type)))
    (if (and mimetype (string= mimetype "message/rfc822"))
      ;; special handling for message-attachments; we open them in mu4e. we also
      ;; send the docid as parameter (4th arg); we'll get this back from the
      ;; server, and use it to determine the parent message (ie., the current
      ;; message) when showing the embedded message/rfc822, and return to the
      ;; current message when quitting that one.
      (mu4e~view-temp-action docid index "mu4e" docid)
      ;; otherwise, open with the default program (handled in mu-server
      (mu4e~proc-extract 'open docid index mu4e-decryption-policy))))


(defun mu4e~view-temp-action (docid index what &optional param)
  "Open attachment INDEX for message with DOCID, and invoke ACTION."
  (interactive)
  (mu4e~proc-extract 'temp docid index mu4e-decryption-policy nil what param ))

(defvar mu4e~view-open-with-hist nil "History list for the open-with argument.")

(defun mu4e-view-open-attachment-with (msg attachnum &optional cmd)
  "Open MSG's attachment ATTACHNUM with CMD.
If CMD is nil, ask user for it."
  (let* ((att (mu4e~view-get-attach msg attachnum))
	 (ext (file-name-extension (plist-get att :name)))
	 (cmd (or cmd
		  (read-string
		   (mu4e-format "Shell command to open it with: ")
		   (assoc-default ext mu4e-view-attachment-assoc)
		   'mu4e~view-open-with-hist)))
	 (index (plist-get att :index)))
    (mu4e~view-temp-action
      (mu4e-message-field msg :docid) index "open-with" cmd)))

(defvar mu4e~view-pipe-hist nil
  "History list for the pipe argument.")

(defun mu4e-view-pipe-attachment (msg attachnum &optional pipecmd)
  "Feed MSG's attachment ATTACHNUM through pipe PIPECMD.
If PIPECMD is nil, ask user for it."
  (let* ((att (mu4e~view-get-attach msg attachnum))
	  (pipecmd (or pipecmd
		     (read-string
		       (mu4e-format "Pipe: ")
		       nil
		       'mu4e~view-pipe-hist)))
	  (index (plist-get att :index)))
    (mu4e~view-temp-action
      (mu4e-message-field msg :docid) index "pipe" pipecmd)))


(defun mu4e-view-open-attachment-emacs (msg attachnum)
  "Open MSG's attachment ATTACHNUM in the current emacs instance."
  (let* ((att (mu4e~view-get-attach msg attachnum))
	  (index (plist-get att :index)))
    (mu4e~view-temp-action (mu4e-message-field msg :docid) index "emacs")))

(defun mu4e-view-import-attachment-diary (msg attachnum)
  "Open MSG's attachment ATTACHNUM in the current emacs instance."
  (interactive)
  (let* ((att (mu4e~view-get-attach msg attachnum))
	  (index (plist-get att :index)))
    (mu4e~view-temp-action (mu4e-message-field msg :docid) index "diary")))

(defun mu4e-view-attachment-action (&optional msg)
  "Ask user what to do with attachments in MSG
If MSG is nil use the message returned by `message-at-point'.
The actions are specified in `mu4e-view-attachment-actions'."
  (interactive)
  (let* ((msg (or msg (mu4e-message-at-point)))
	 (actionfunc (mu4e-read-option
		      "Action on attachment: "
		      mu4e-view-attachment-actions))
	 (multi (eq actionfunc 'mu4e-view-save-attachment-multi))
	 (attnum (unless multi
		   (mu4e~view-get-attach-num "Which attachment" msg multi))))
    (cond ((and actionfunc attnum)
	   (funcall actionfunc msg attnum))
	  ((and actionfunc multi)
	   (funcall actionfunc msg)))))

;; handler-function to handle the response we get from the server when we
;; want to do something with one of the attachments.
(defun mu4e~view-temp-handler (path what docid param)
  "Handler function for doing things with temp files (ie.,
attachments) in response to a (mu4e~proc-extract 'temp ... )."
  (cond
    ((string= what "open-with")
      ;; 'param' will be the program to open-with
      (start-process "*mu4e-open-with-proc*" "*mu4e-open-with*" param path))
    ((string= what "pipe")
      ;; 'param' will be the pipe command, path the infile for this
      (mu4e-process-file-through-pipe path param))
    ;; if it's mu4e, it's some embedded message; 'param' may contain the docid
    ;; of the parent message.
    ((string= what "mu4e")
      ;; remember the mapping path->docid, which maps the path of the embedded
      ;; message to the docid of its parent
      (puthash path docid mu4e~path-parent-docid-map)
      (mu4e~proc-view-path path mu4e-view-show-images mu4e-decryption-policy))
    ((string= what "emacs")
      (find-file path)
      ;; make the buffer read-only since it usually does not make
      ;; sense to edit the temp buffer; use C-x C-q if you insist...
      (setq buffer-read-only t))
    ((string= what "diary")
     (icalendar-import-file path diary-file))
    (t (mu4e-error "Unsupported action %S" what))))
;;;;;;;;;;;;;;;;;;;;;;;;;;;;;;;;;;;;;;;;;;;;;;;;;;;;;;;;;;;;;;;;;;;;;;;;;;;;;;;;

(defun mu4e-view-mark-custom ()
  "Run some custom mark function."
  (mu4e~view-in-headers-context
    (mu4e-headers-mark-custom)))

(defun mu4e~view-split-view-p ()
  "Return t if we're in split-view, nil otherwise."
  (member mu4e-split-view '(horizontal vertical)))

(defun mu4e-view-scroll-up-or-next ()
  "Scroll-up the current message.
If `mu4e-view-scroll-to-next' is non-nil, and we can't scroll-up
anymore, go the next message."
  (interactive)
  (condition-case nil
    (scroll-up)
    (error
      (when mu4e-view-scroll-to-next
	(mu4e-view-headers-next)))))

(defun mu4e-scroll-up ()
  "Scroll text of selected window up one line."
  (interactive)
  (scroll-up 1))

(defun mu4e-scroll-down ()
  "Scroll text of selected window down one line."
  (interactive)
  (scroll-down 1))

(defun mu4e-view-unmark-all ()
  "If we're in split-view, unmark all messages.
Otherwise, warn user that unmarking only works in the header
list."
  (interactive)
  (if (mu4e~view-split-view-p)
    (mu4e~view-in-headers-context (mu4e-mark-unmark-all))
    (mu4e-message "Unmarking needs to be done in the header list view")))

(defun mu4e-view-unmark ()
  "If we're in split-view, unmark message at point.
Otherwise, warn user that unmarking only works in the header
list."
  (interactive)
  (if (mu4e~view-split-view-p)
    (mu4e-view-mark-for-unmark)
    (mu4e-message "Unmarking needs to be done in the header list view")))


(defmacro mu4e~view-defun-mark-for (mark)
  "Define a function mu4e-view-mark-for-MARK."
  (let ((funcname (intern (format "mu4e-view-mark-for-%s" mark)))
	(docstring (format "Mark the current message for %s." mark)))
    `(progn
       (defun ,funcname () ,docstring
	 (interactive)
	 (mu4e~view-in-headers-context
	  (mu4e-headers-mark-and-next ',mark)))
       (put ',funcname 'definition-name ',mark))))

(mu4e~view-defun-mark-for move)
(mu4e~view-defun-mark-for trash)
(mu4e~view-defun-mark-for refile)
(mu4e~view-defun-mark-for delete)
(mu4e~view-defun-mark-for flag)
(mu4e~view-defun-mark-for unflag)
(mu4e~view-defun-mark-for unmark)
(mu4e~view-defun-mark-for something)
(mu4e~view-defun-mark-for read)
(mu4e~view-defun-mark-for unread)
(mu4e~view-defun-mark-for untrash)

(defun mu4e-view-marked-execute ()
  "Execute the marks."
  (interactive)
  (mu4e~view-in-headers-context
    (mu4e-mark-execute-all)))


;;;;;;;;;;;;;;;;;;;;;;;;;;;;;;;;;;;;;;;;;;;;;;;;;;;;;;;;;;;;;;;;;;;;;;;;;;;;;;;;
;; URL handling
(defun mu4e~view-get-urls-num (prompt &optional multi)
  "Ask the user with PROMPT for an URL number for MSG, and ensure
it is valid. The number is [1..n] for URLs \[0..(n-1)] in the
message. If MULTI is nil, return the number for the URL;
otherwise (MULTI is non-nil), accept ranges of URL numbers, as
per `mu4e-split-ranges-to-numbers', and return the corresponding
string."
  (let* ((count (hash-table-count mu4e~view-link-map)) (def))
    (when (zerop count) (mu4e-error "No links for this message"))
    (if (not multi)
      (if (= count 1)
	(read-number (mu4e-format "%s: " prompt) 1)
	(read-number (mu4e-format "%s (1-%d): " prompt count)))
      (progn
	(setq def (if (= count 1) "1" (format "1-%d" count)))
	(read-string (mu4e-format "%s (default %s): " prompt def)
	  nil nil def)))))

(defun mu4e-view-go-to-url (&optional multi)
  "Offer to go to url(s). If MULTI (prefix-argument) is nil, go to
a single one, otherwise, offer to go to a range of urls."
  (interactive "P")
  (mu4e~view-handle-urls "URL to visit"
    multi
    (lambda (url) (mu4e~view-browse-url-from-binding url))))

(defun mu4e-view-save-url (&optional multi)
  "Offer to save urls(s) to the kill-ring. If
MULTI (prefix-argument) is nil, save a single one, otherwise, offer
to save a range of URLs."
  (interactive "P")
  (mu4e~view-handle-urls "URL to save" multi
    (lambda (url)
      (kill-new url)
      (mu4e-message "Saved %s to the kill-ring" url))))

(defun mu4e-view-fetch-url (&optional multi)
  "Offer to fetch (download) urls(s). If MULTI (prefix-argument) is nil,
download a single one, otherwise, offer to fetch a range of
URLs. The urls are fetched to `mu4e-attachment-dir'."
  (interactive "P")
  (mu4e~view-handle-urls "URL to fetch" multi
    (lambda (url)
      (let ((target (concat (mu4e~get-attachment-dir url) "/"
		      (file-name-nondirectory url))))
	(url-copy-file url target)
      (mu4e-message "Fetched %s -> %s" url target)))))

(defun mu4e~view-handle-urls (prompt multi urlfunc)
  "If MULTI is nil, apply URLFUNC to a single uri, otherwise, apply
it to a range of uris. PROMPT is the query to present to the user."
  (interactive "P")
  (if multi
    (mu4e~view-handle-multi-urls prompt urlfunc)
    (mu4e~view-handle-single-url prompt urlfunc)))

(defun mu4e~view-handle-single-url (prompt urlfunc &optional num)
  "Apply URLFUNC to url NUM in the current message, prompting the
user with PROMPT."
  (interactive)
  (let* ((num (or num (mu4e~view-get-urls-num prompt)))
	 (url (gethash num mu4e~view-link-map)))
    (unless url (mu4e-warn "Invalid number for URL"))
    (funcall urlfunc url)))

(defun mu4e~view-handle-multi-urls (prompt urlfunc)
  "Apply URLFUNC to a a range of urls in the current message,
prompting the user with PROMPT.

Default is to aplly it to all URLs, [1..n], where n is the number
of urls. You can type multiple values separated by space, e.g.  1
3-6 8 will visit urls 1,3,4,5,6 and 8.

Furthermore, there is a shortcut \"a\" which means all urls, but as
this is the default, you may not need it."
  (interactive)
  (let* ((linkstr (mu4e~view-get-urls-num
		      "URL number range (or 'a' for 'all')" t))
	  (count (hash-table-count mu4e~view-link-map))
	  (linknums (mu4e-split-ranges-to-numbers linkstr count)))
    (dolist (num linknums)
      (mu4e~view-handle-single-url prompt urlfunc num))))

(defun mu4e-view-for-each-uri (func)
  "Execute FUNC (which receives a uri) for each uri in the current
  message."
  (maphash (lambda (num uri) (funcall func uri)) mu4e~view-link-map))

;;;;;;;;;;;;;;;;;;;;;;;;;;;;;;;;;;;;;;;;;;;;;;;;;;;;;;;;;;;;;;;;;;;;;;;;;;;;;;;;

(defconst mu4e~view-raw-buffer-name " *mu4e-raw-view*"
  "*internal* Name for the raw message view buffer")

(defun mu4e-view-raw-message ()
  "Display the raw contents of message at point in a new buffer."
  (interactive)
  (let ((path (mu4e-message-field-at-point :path))
	 (buf (get-buffer-create mu4e~view-raw-buffer-name)))
    (unless (and path (file-readable-p path))
      (mu4e-error "Not a readable file: %S" path))
    (with-current-buffer buf
      (let ((inhibit-read-only t))
	(erase-buffer)
	(insert-file-contents path)
	(view-mode)
	(goto-char (point-min))))
    (switch-to-buffer buf)))

(defun mu4e-view-pipe (cmd)
  "Pipe the message at point through shell command CMD, and display
the results."
  (interactive "sShell command: ")
  (let ((path (mu4e-message-field (mu4e-message-at-point) :path)))
    (mu4e-process-file-through-pipe path cmd)))

(defconst mu4e~verify-buffer-name " *mu4e-verify*")

(defun mu4e-view-verify-msg-popup (&optional msg)
  "Pop-up a little signature verification window for (optional) MSG
or message-at-point."
  (interactive)
  (let* ((msg (or msg (mu4e-message-at-point)))
	  (path (mu4e-message-field msg :path))
	  (cmd (format "%s verify --verbose %s %s"
		 mu4e-mu-binary
		 (shell-quote-argument path)
		 (if mu4e-decryption-policy
		     "--decrypt --use-agent"
		     "")))
	  (output (shell-command-to-string cmd))
	    ;; create a new one
	  (buf (get-buffer-create mu4e~verify-buffer-name))
	  (win (or (get-buffer-window buf)
		 (split-window-vertically (- (window-height) 6)))))
    (with-selected-window win
      (let ((inhibit-read-only t))
	;; (set-window-dedicated-p win t)
	(switch-to-buffer buf)
	(erase-buffer)
	(insert output)
	(goto-char (point-min))
	(local-set-key "q" 'kill-buffer-and-window))
      (setq buffer-read-only t))
    (select-window win)))


(defun mu4e~view-quit-buffer ()
  "Quit the mu4e-view buffer.
This is a rather complex function, to ensure we don't disturb
other windows."
  (interactive)
  (if (eq mu4e-split-view 'single-window)
      (when (buffer-live-p (mu4e-get-view-buffer))
	(kill-buffer (mu4e-get-view-buffer)))
    (unless (eq major-mode 'mu4e-view-mode)
      (mu4e-error "Must be in mu4e-view-mode (%S)" major-mode))
    (let ((curbuf (current-buffer))
	  (curwin (selected-window))
	  (headers-win))
      (walk-windows
	(lambda (win)
	  ;; check whether the headers buffer window is visible
	  (when (eq (mu4e-get-headers-buffer) (window-buffer win))
	    (setq headers-win win))
	  ;; and kill any _other_ (non-selected) window that shows the current
	  ;; buffer
	  (when
	    (and
	      (eq curbuf (window-buffer win)) ;; does win show curbuf?
	      (not (eq curwin win))	    ;; but it's not the curwin?
	      (not (one-window-p))) ;; and not the last one on the frame?
	    (delete-window win))))  ;; delete it!
      ;; now, all *other* windows should be gone.
      ;; if the headers view is also visible, kill ourselves + window; otherwise
      ;; switch to the headers view
      (if (window-live-p headers-win)
	;; headers are visible
	(progn
	  (kill-buffer-and-window) ;; kill the view win
	  (setq mu4e~headers-view-win nil)
	  (select-window headers-win)) ;; and switch to the headers win...
	;; headers are not visible...
	(progn
	  (kill-buffer)
	  (setq mu4e~headers-view-win nil)
	  (when (buffer-live-p (mu4e-get-headers-buffer))
	    (switch-to-buffer (mu4e-get-headers-buffer))))))))

(provide 'mu4e-view)
;; end of mu4e-view<|MERGE_RESOLUTION|>--- conflicted
+++ resolved
@@ -311,7 +311,6 @@
 	  (buf
 	    (if embedded
 	      (mu4e~view-embedded-winbuf)
-<<<<<<< HEAD
 	      (get-buffer-create mu4e~view-buffer-name)))
          mode-enabled)
     (with-current-buffer buf
@@ -323,19 +322,6 @@
       ;; the reply handler to mu4e~proc-move)
       (let ((inhibit-read-only t))
         (when (or embedded (not (mu4e~view-mark-as-read-maybe msg)))
-=======
-	      (get-buffer-create mu4e~view-buffer-name))))
-    (with-current-buffer buf
-      (unless (eq major-mode 'mu4e-view-mode)
-	(mu4e-view-mode))
-      (setq mu4e~view-msg msg)
-      (switch-to-buffer buf)
-      ;; When MSG is unread, mu4e~view-mark-as-read-maybe will trigger
-      ;; another call to mu4e-view (via mu4e~headers-update-handler as
-      ;; the reply handler to mu4e~proc-move)
-      (when (or embedded (not (mu4e~view-mark-as-read-maybe msg)))
-	(let ((inhibit-read-only t))
->>>>>>> f59c899a
 	  (erase-buffer)
 	  (mu4e~delete-all-overlays)
 	  (insert (mu4e-view-message-text msg))
@@ -344,14 +330,9 @@
 	  (mu4e~fontify-signature)
 	  (mu4e~view-make-urls-clickable)
 	  (mu4e~view-show-images-maybe msg)
-<<<<<<< HEAD
-          (mu4e~view-make-urls-clickable)
 	  (when embedded (local-set-key "q" 'kill-buffer-and-window))
           (unless mode-enabled (run-mode-hooks 'mu4e-view-mode-hook)))))
     (switch-to-buffer buf)))
-=======
-	  (when embedded (local-set-key "q" 'kill-buffer-and-window)))))))
->>>>>>> f59c899a
 
 (defun mu4e~view-get-property-from-event (prop)
   "Get the property PROP at point, or the location of the mouse.
